--- conflicted
+++ resolved
@@ -32,9 +32,6 @@
 
 _SUPERPROJECT_GIT_NAME = 'superproject.git'
 _SUPERPROJECT_MANIFEST_NAME = 'superproject_override.xml'
-
-# URL to file bug reports for Google specific repo tool issues.
-_BUG_REPORT_GOOGLE_URL = 'go/repo-bug'
 
 
 class Superproject(object):
@@ -278,11 +275,7 @@
       # TODO(rtenneti): Come up with a solution to support non-google URL for
       # filing bug reports.
       print('error: please file a bug using %s to report missing commit_ids for: %s' %
-<<<<<<< HEAD
-            (_BUG_REPORT_GOOGLE_URL, projects_missing_commit_ids), file=sys.stderr)
-=======
-            (Wrapper().BUG_URL, projects_missing_commit_ids), file=sys.stderr)
->>>>>>> a1cd770d
+            (Wrapper().BUG_URL_GOOGLE, projects_missing_commit_ids), file=sys.stderr)
       return None
 
     manifest_path = self._WriteManfiestFile()
